--- conflicted
+++ resolved
@@ -193,15 +193,11 @@
         &self.provisioners
     }
 
-<<<<<<< HEAD
+    pub fn bits(&mut self, voters: &Cluster<ConsensusPublicKey>, cfg: &sortition::Config) -> u64 {
+        self.get_or_create(cfg).bits(voters)
+    }
+    
     fn get_or_create(&mut self, cfg: &sortition::Config) -> &Committee {
-=======
-    pub fn bits(&mut self, voters: &Cluster<ConsensusPublicKey>, cfg: sortition::Config) -> u64 {
-        self.get_or_create(cfg).bits(voters)
-    }
-
-    fn get_or_create(&mut self, cfg: sortition::Config) -> &Committee {
->>>>>>> 671ff0bd
         self.committees
             .entry(cfg.clone())
             .or_insert_with_key(|config| {
