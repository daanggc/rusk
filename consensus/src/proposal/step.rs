// This Source Code Form is subject to the terms of the Mozilla Public
// License, v. 2.0. If a copy of the MPL was not distributed with this
// file, You can obtain one at http://mozilla.org/MPL/2.0/.
//
// Copyright (c) DUSK NETWORK. All rights reserved.

use crate::commons::{ConsensusError, Database};
use crate::contract_state::Operations;
use crate::execution_ctx::ExecutionCtx;
use crate::msg_handler::{HandleMsgOutput, MsgHandler};
use node_data::message::Message;
use std::cmp;
use std::sync::Arc;
use tokio::sync::Mutex;

use crate::config;
use crate::proposal::block_generator::Generator;
use crate::proposal::handler;
use tracing::{debug, error};

pub struct ProposalStep<T, D: Database>
where
    T: Operations,
{
    handler: Arc<Mutex<handler::ProposalHandler<D>>>,
    bg: Generator<T>,
}

impl<T: Operations + 'static, D: Database> ProposalStep<T, D> {
    pub fn new(
        executor: Arc<Mutex<T>>,
        _db: Arc<Mutex<D>>,
        handler: Arc<Mutex<handler::ProposalHandler<D>>>,
    ) -> Self {
        Self {
            handler,
            bg: Generator::new(executor),
        }
    }

    pub async fn reinitialize(
        &mut self,
        _msg: &Message,
        round: u64,
        iteration: u8,
    ) {
        debug!(
            event = "init",
            name = self.name(),
<<<<<<< HEAD
            round = round,
            step = step,
=======
            round,
            iteration,
            timeout = self.timeout_millis,
>>>>>>> d9774caf
        )
    }

    pub async fn run(
        &mut self,
        mut ctx: ExecutionCtx<'_, D, T>,
    ) -> Result<Message, ConsensusError> {
        let committee = ctx
            .get_current_committee()
            .expect("committee to be created before run");
        if ctx.am_member(committee) {
            let iteration =
                cmp::min(config::RELAX_ITERATION_THRESHOLD, ctx.iteration);

            // Fetch failed certificates from sv_registry
            let failed_certificates = ctx
                .sv_registry
                .lock()
                .await
                .get_nil_certificates(0, iteration as usize);

            if let Ok(msg) = self
                .bg
                .generate_candidate_message(
                    &ctx.round_update,
                    ctx.iteration,
                    failed_certificates,
                )
                .await
            {
                // Broadcast the candidate block for this round/iteration.
                if let Err(e) = ctx.outbound.send(msg.clone()).await {
                    error!("could not send newblock msg due to {:?}", e);
                }

                // register new candidate in local state
                match self
                    .handler
                    .lock()
                    .await
                    .collect(msg, &ctx.round_update, committee)
                    .await
                {
                    Ok(f) => {
                        if let HandleMsgOutput::Ready(msg) = f {
                            return Ok(msg);
                        }
                    }
                    Err(e) => {
                        error!("invalid candidate generated due to {:?}", e)
                    }
                };
            } else {
                error!("block generator couldn't create candidate block")
            }
        }

        // handle queued messages for current round and step.
        if let Some(m) = ctx.handle_future_msgs(self.handler.clone()).await {
            return Ok(m);
        }

        ctx.event_loop(self.handler.clone()).await
    }

    pub fn name(&self) -> &'static str {
        "sel"
    }
    pub fn get_committee_size(&self) -> usize {
        config::PROPOSAL_COMMITTEE_SIZE
    }
}<|MERGE_RESOLUTION|>--- conflicted
+++ resolved
@@ -47,14 +47,8 @@
         debug!(
             event = "init",
             name = self.name(),
-<<<<<<< HEAD
-            round = round,
-            step = step,
-=======
             round,
             iteration,
-            timeout = self.timeout_millis,
->>>>>>> d9774caf
         )
     }
 
