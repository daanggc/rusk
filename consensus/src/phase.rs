// This Source Code Form is subject to the terms of the Mozilla Public
// License, v. 2.0. If a copy of the MPL was not distributed with this
// file, You can obtain one at http://mozilla.org/MPL/2.0/.
//
// Copyright (c) DUSK NETWORK. All rights reserved.

use crate::commons::{ConsensusError, Database};
use crate::contract_state::Operations;
use crate::execution_ctx::ExecutionCtx;

use node_data::message::Message;
use node_data::StepName;

use crate::user::committee::Committee;

use crate::{proposal, ratification, validation};

use tracing::{debug, trace};

macro_rules! await_phase {
    ($e:expr, $n:ident ( $($args:expr), *)) => {
        {
           match $e {
                Phase::Proposal(p) => p.$n($($args,)*).await,
                Phase::Validation(p) => p.$n($($args,)*).await,
                Phase::Ratification(p) => p.$n($($args,)*).await,
            }
        }
    };
}

macro_rules! call_phase {
    ($e:expr, $n:ident ( $($args:expr), *)) => {
        {
           match $e {
                Phase::Proposal(p) => p.$n($($args,)*),
                Phase::Validation(p) => p.$n($($args,)*),
                Phase::Ratification(p) => p.$n($($args,)*),
            }
        }
    };
}

pub enum Phase<T: Operations, D: Database> {
    Proposal(proposal::step::ProposalStep<T, D>),
    Validation(validation::step::ValidationStep<T>),
    Ratification(ratification::step::RatificationStep<T, D>),
}

impl<T: Operations + 'static, D: Database + 'static> Phase<T, D> {
    pub fn to_step_name(&self) -> StepName {
        match self {
            Phase::Proposal(_) => StepName::Proposal,
            Phase::Validation(_) => StepName::Validation,
            Phase::Ratification(_) => StepName::Ratification,
        }
    }

    pub async fn reinitialize(
        &mut self,
        msg: &Message,
        round: u64,
        iteration: u8,
    ) {
        trace!(event = "init step", msg = format!("{:#?}", msg),);

        await_phase!(self, reinitialize(msg, round, iteration))
    }

    pub async fn run(
        &mut self,
        mut ctx: ExecutionCtx<'_, D, T>,
    ) -> Result<Message, ConsensusError> {
        let timeout = ctx.iter_ctx.get_timeout(ctx.step);
        debug!(event = "execute_step", ?timeout);

        let size = call_phase!(self, get_committee_size());

        let exclusion = match ctx.step_name() {
            StepName::Proposal => None,
            _ => {
                let generator = ctx
                    .iter_ctx
                    .get_generator(ctx.iteration)
                    .expect("Proposal committee to be already generated");
                Some(generator)
            }
        };

        // Perform deterministic_sortition to generate committee of size=N.
        // The extracted members are the provisioners eligible to vote on this
        // particular round and step. In the context of Proposal phase,
        // the extracted member is the one eligible to generate the candidate
        // block.
        let step_committee = Committee::new(
            ctx.provisioners,
            &ctx.get_sortition_config(size, exclusion),
        );

        debug!(
            event = "committee_generated",
            members = format!("{}", &step_committee)
        );

        ctx.save_committee(step_committee);

        await_phase!(self, run(ctx))
    }

<<<<<<< HEAD
    pub fn name(&self) -> &'static str {
        call_phase!(self, name())
=======
    fn get_timeout(&self) -> u64 {
        call_phase!(self, get_timeout())
>>>>>>> d9774caf
    }
}<|MERGE_RESOLUTION|>--- conflicted
+++ resolved
@@ -106,13 +106,4 @@
 
         await_phase!(self, run(ctx))
     }
-
-<<<<<<< HEAD
-    pub fn name(&self) -> &'static str {
-        call_phase!(self, name())
-=======
-    fn get_timeout(&self) -> u64 {
-        call_phase!(self, get_timeout())
->>>>>>> d9774caf
-    }
 }