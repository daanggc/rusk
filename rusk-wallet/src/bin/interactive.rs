--- conflicted
+++ resolved
@@ -10,12 +10,7 @@
 use rusk_wallet::{
     currency::Dusk,
     dat::{DatFileVersion, LATEST_VERSION},
-<<<<<<< HEAD
     gas, Address, Error, SyncStatus, Wallet, WalletPath, MAX_ADDRESSES,
-=======
-    gas::{self},
-    Address, Error, Wallet, WalletPath, MAX_ADDRESSES,
->>>>>>> 3d529577
 };
 
 use crate::io;
