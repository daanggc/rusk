// This Source Code Form is subject to the terms of the Mozilla Public
// License, v. 2.0. If a copy of the MPL was not distributed with this
// file, You can obtain one at http://mozilla.org/MPL/2.0/.
//
// Copyright (c) DUSK NETWORK. All rights reserved.

mod acceptor;
mod consensus;
mod fallback;
mod fsm;
mod genesis;

use crate::database::Ledger;
use crate::{database, vm, Network};
use crate::{LongLivedService, Message};
use anyhow::Result;

use std::sync::Arc;
use tracing::{error, info, warn};

use async_trait::async_trait;
<<<<<<< HEAD
use dusk_consensus::commons::{ConsensusError, Database, RoundUpdate};
use dusk_consensus::consensus::Consensus;
use dusk_consensus::contract_state::{
    CallParams, Error, Operations, Output, StateRoot,
};
use dusk_consensus::user::provisioners::Provisioners;
use node_data::ledger::{self, to_str, Block, Hash, Header, Label};
=======
use node_data::ledger::{to_str, Block};
>>>>>>> 85164d98
use node_data::message::AsyncQueue;
use node_data::message::{Payload, Topics};
use tokio::sync::RwLock;
use tokio::time::{sleep_until, Instant};

use std::time::Duration;

use self::acceptor::{Acceptor, RevertTarget};
use self::fsm::SimpleFSM;

pub use acceptor::verify_block_cert;

const TOPICS: &[u8] = &[
    Topics::Block as u8,
    Topics::NewBlock as u8,
    Topics::FirstReduction as u8,
    Topics::SecondReduction as u8,
    Topics::Agreement as u8,
];

const ACCEPT_BLOCK_TIMEOUT_SEC: Duration = Duration::from_secs(20);

pub struct ChainSrv {
    /// Inbound wire messages queue
    inbound: AsyncQueue<Message>,
    keys_path: String,
}

#[async_trait]
impl<N: Network, DB: database::DB, VM: vm::VMExecution>
    LongLivedService<N, DB, VM> for ChainSrv
{
    async fn execute(
        &mut self,
        network: Arc<RwLock<N>>,
        db: Arc<RwLock<DB>>,
        vm: Arc<RwLock<VM>>,
    ) -> anyhow::Result<usize> {
        // Register routes
        LongLivedService::<N, DB, VM>::add_routes(
            self,
            TOPICS,
            self.inbound.clone(),
            &network,
        )
        .await?;

        // Restore/Load most recent block
        let (mrb, last_finalized) =
            Self::load_most_recent_block(db.clone()).await?;

        let provisioners_list = vm.read().await.get_provisioners()?;

        // Initialize Acceptor and trigger consensus task
        let acc = Arc::new(RwLock::new(
            Acceptor::new_with_run(
                &self.keys_path,
                &mrb,
                last_finalized,
                &provisioners_list,
                db.clone(),
                network.clone(),
                vm.clone(),
            )
            .await,
        ));

        // NB. After restart, state_root returned by VM is always the last
        // finalized one.
        let state_root = vm.read().await.get_state_root()?;

        info!(
            event = "VM state loaded",
            state_root = hex::encode(state_root),
        );

        // Detect a consistency issue between VM and Ledger states.
        if mrb.header().height > 0 && mrb.header().state_hash != state_root {
            info!("revert to last finalized state");
            // Revert to last known finalized state.
            acc.read()
                .await
                .try_revert(RevertTarget::LastFinalizedState)
                .await?;
        }

        // Start-up FSM instance
        let mut fsm = SimpleFSM::new(acc.clone(), network.clone());

        let outbound_chan = acc.read().await.get_outbound_chan().await;
        let result_chan = acc.read().await.get_result_chan().await;

        // Accept_Block timeout is activated when a node is unable to accept a
        // valid block within a specified time frame.
        let mut timeout = Self::next_timeout();

        // Message loop for Chain context
        loop {
            tokio::select! {
                biased;
                // Receives results from the upper layer
                recv = &mut result_chan.recv() => {
                    match recv? {
                        Ok(blk) => {
                            info!(
                                event = "block received",
                                src = "consensus",
                                blk_height = blk.header().height,
                                blk_hash = to_str(&blk.header().hash),
                            );

                            // Handles a block that originates from local consensus
                            // TODO: Remove the redundant blk.clone()
                            if let Err(e) = fsm.on_event(&blk, &Message::new_block(Box::new(blk.clone()))).await  {
                                 error!(event = "fsm::on_event failed", src = "consensus",  err = format!("{}",e));
                            } else {
                                timeout = Self::next_timeout();
                            }
                        }
                        Err(e) => {
                             warn!("consensus err: {:?}", e);
                        }
                    }
                },
                // Handles any inbound wire.
                // Component should either process it or re-route it to the next upper layer
                recv =  self.inbound.recv() => {
                    let msg = recv?;
                    match &msg.payload {
                        Payload::Block(blk) => {
                           info!(
                                event = "block received",
                                src = "wire",
                                blk_height = blk.header().height,
                                blk_hash = to_str(&blk.header().hash),
                            );

                            if let Err(e) = fsm.on_event(blk, &msg).await  {
                                 error!(event = "fsm::on_event failed", src = "wire", err = format!("{}",e));
                            } else {
                                timeout = Self::next_timeout();
                            }
                        }

                        // Re-route message to the acceptor
                        Payload::NewBlock(_)
                        | Payload::Reduction(_)
                        | Payload::Agreement(_) => {
                            if let Err(e) = acc.read().await.reroute_msg(msg).await {
                                warn!("Unable to reroute_msg to the acceptor: {e}");
                            }
                        }
                        _ => warn!("invalid inbound message"),
                    }
                },
                // Re-routes messages originated from Consensus (upper) layer to the network layer.
                recv = &mut outbound_chan.recv() => {
                    let msg = recv?;
                    if let Err(e) = network.read().await.broadcast(&msg).await {
                        warn!("Unable to re-route message {e}");
                    }
                },
                // Handles accept_block_timeout event
                _ = sleep_until(timeout) => {
                    fsm.on_idle(ACCEPT_BLOCK_TIMEOUT_SEC).await;
                    timeout = Self::next_timeout();
                },
            }
        }
    }

    /// Returns service name.
    fn name(&self) -> &'static str {
        "chain"
    }
}

impl ChainSrv {
    pub fn new(keys_path: String) -> Self {
        Self {
            inbound: Default::default(),
            keys_path,
        }
    }

    /// Load both most recent and last_finalized blocks from persisted ledger.
    ///
    /// Panics
    ///
    /// If register entry is read but block is not found.
    async fn load_most_recent_block<DB: database::DB>(
        db: Arc<RwLock<DB>>,
    ) -> Result<(Block, Block)> {
        let mut mrb = Block::default();
        let mut last_finalized = Block::default();

        db.read().await.update(|t| {
            mrb = match t.get_register()? {
                Some(r) => t.fetch_block(&r.mrb_hash)?.unwrap(),
                None => {
                    // Lack of register record means the loaded database is
                    // either malformed or empty.
                    let genesis_blk = genesis::generate_state();

<<<<<<< HEAD
                    /// Persist genesis block
                    t.store_block(genesis_blk.header(), &[], Label::Final);
=======
                    // Persist genesis block
                    t.store_block(genesis_blk.header(), &[])?;
>>>>>>> 85164d98
                    genesis_blk
                }
            };

            // Initialize last_finalized block
            if mrb.has_instant_finality() {
                last_finalized = mrb.clone();
            } else {
                // scan
                let mut h = mrb.header().height;
                loop {
                    h -= 1;
                    if let Ok(Some(blk)) = t.fetch_block_by_height(h) {
                        if blk.has_instant_finality() {
                            last_finalized = blk;
                            break;
                        };
                    } else {
                        break;
                    }
                }
            }

            Ok(())
        })?;

        tracing::info!(
            event = "Ledger block loaded",
            height = mrb.header().height,
            finalized_height = last_finalized.header().height,
            hash = hex::encode(mrb.header().hash),
            state_root = hex::encode(mrb.header().state_hash)
        );

        Ok((mrb, last_finalized))
    }

    fn next_timeout() -> Instant {
        Instant::now()
            .checked_add(ACCEPT_BLOCK_TIMEOUT_SEC)
            .unwrap()
    }
}<|MERGE_RESOLUTION|>--- conflicted
+++ resolved
@@ -19,7 +19,7 @@
 use tracing::{error, info, warn};
 
 use async_trait::async_trait;
-<<<<<<< HEAD
+
 use dusk_consensus::commons::{ConsensusError, Database, RoundUpdate};
 use dusk_consensus::consensus::Consensus;
 use dusk_consensus::contract_state::{
@@ -27,9 +27,7 @@
 };
 use dusk_consensus::user::provisioners::Provisioners;
 use node_data::ledger::{self, to_str, Block, Hash, Header, Label};
-=======
-use node_data::ledger::{to_str, Block};
->>>>>>> 85164d98
+
 use node_data::message::AsyncQueue;
 use node_data::message::{Payload, Topics};
 use tokio::sync::RwLock;
@@ -234,13 +232,9 @@
                     // either malformed or empty.
                     let genesis_blk = genesis::generate_state();
 
-<<<<<<< HEAD
                     /// Persist genesis block
-                    t.store_block(genesis_blk.header(), &[], Label::Final);
-=======
-                    // Persist genesis block
-                    t.store_block(genesis_blk.header(), &[])?;
->>>>>>> 85164d98
+                    t.store_block(genesis_blk.header(), &[], Label::Final)?;
+                  
                     genesis_blk
                 }
             };
