--- conflicted
+++ resolved
@@ -20,13 +20,7 @@
 dusk-jubjub = { version = "0.12", default-features = false, features = ["rkyv-impl"] }
 dusk-bytes = "0.1"
 bytecheck = { version = "0.6", default-features = false }
-<<<<<<< HEAD
-dusk-plonk = { version = "0.13", default-features = false, features = ["rkyv-impl", "alloc"] }
-=======
-piecrust-uplink = { version = "0.5", default-features = false }
-piecrust = { version = "0.5", optional = true }
 dusk-plonk = { version = "0.14", default-features = false, features = ["rkyv-impl", "alloc"] }
->>>>>>> a2e1169a
 
 piecrust-uplink = "0.6"
 piecrust = { version = "0.6", optional = true }
