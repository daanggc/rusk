// This Source Code Form is subject to the terms of the Mozilla Public
// License, v. 2.0. If a copy of the MPL was not distributed with this
// file, You can obtain one at http://mozilla.org/MPL/2.0/.
//
// Copyright (c) DUSK NETWORK. All rights reserved.

#![deny(clippy::all)]
#![cfg(feature = "host")]

use std::sync::OnceLock;

use rand_core::OsRng;

use dusk_bls12_381::BlsScalar;
use dusk_bls12_381_sign::{
    PublicKey as BlsPublicKey, SecretKey as BlsSecretKey,
};
use dusk_bytes::{ParseHexStr, Serializable};
use dusk_pki::{PublicKey, PublicSpendKey, SecretKey, SecretSpendKey};
use dusk_plonk::prelude::*;
use dusk_schnorr::Signature;
<<<<<<< HEAD
use piecrust::{ContractData, Session, VM};
use piecrust_uplink::ContractId;
=======
use rand_core::OsRng;
>>>>>>> bcfab94f
use rusk_abi::hash::Hasher;
use rusk_abi::PublicInput;
use rusk_abi::{ContractData, ContractId, Session, VM};

#[test]
fn hash_host() {
    let test_inputs = [
        "bb67ed265bf1db490ded2e1ede55c0d14c55521509dc73f9c354e98ab76c9625",
        "7e74220084d75e10c89e9435d47bb5b8075991b2e29be3b84421dac3b1ee6007",
        "5ce5481a4d78cca03498f72761da1b9f1d2aa8fb300be39f0e4fe2534f9d4308",
    ];

    let test_inputs: Vec<BlsScalar> = test_inputs
        .iter()
        .map(|input| BlsScalar::from_hex_str(input).unwrap())
        .collect();

    let mut input = Vec::with_capacity(3 * BlsScalar::SIZE);
    for scalar in test_inputs {
        input.extend(scalar.to_bytes());
    }

    assert_eq!(
        "0xb9cd735f1296d450b8c5c4b49b07e036b3086ee0e206d22325ecc30467c5170e",
        format!("{:#x}", Hasher::digest(input))
    );
}

fn instantiate(vm: &VM, height: u64) -> (Session, ContractId) {
    let bytecode = include_bytes!(
        "../../target/wasm32-unknown-unknown/release/host_fn.wasm"
    );

    let mut session = rusk_abi::new_genesis_session(vm);

    let contract_id = session
        .deploy(bytecode, ContractData::builder(get_owner().to_bytes()))
        .expect("Deploying module should succeed");

    let base = session.commit().expect("Committing should succeed");

    let mut session = rusk_abi::new_session(vm, base, height)
        .expect("Instantiating new session should succeed");
    session.set_point_limit(0x700000);

    (session, contract_id)
}

#[test]
fn hash() {
    let vm =
        rusk_abi::new_ephemeral_vm().expect("Instantiating VM should succeed");
    let (mut session, contract_id) = instantiate(&vm, 0);

    let test_inputs = [
        "bb67ed265bf1db490ded2e1ede55c0d14c55521509dc73f9c354e98ab76c9625",
        "7e74220084d75e10c89e9435d47bb5b8075991b2e29be3b84421dac3b1ee6007",
        "5ce5481a4d78cca03498f72761da1b9f1d2aa8fb300be39f0e4fe2534f9d4308",
    ];

    let test_inputs: Vec<BlsScalar> = test_inputs
        .iter()
        .map(|input| BlsScalar::from_hex_str(input).unwrap())
        .collect();

    let mut input = Vec::with_capacity(3 * BlsScalar::SIZE);
    for scalar in test_inputs {
        input.extend(scalar.to_bytes())
    }

    let scalar: BlsScalar = session
        .call(contract_id, "hash", &input)
        .expect("Querying should succeed");

    assert_eq!(
        "0xb9cd735f1296d450b8c5c4b49b07e036b3086ee0e206d22325ecc30467c5170e",
        format!("{scalar:#x}")
    );
}

#[test]
fn poseidon_hash() {
    let vm =
        rusk_abi::new_ephemeral_vm().expect("Instantiating VM should succeed");
    let (mut session, contract_id) = instantiate(&vm, 0);

    let test_inputs = [
        "bb67ed265bf1db490ded2e1ede55c0d14c55521509dc73f9c354e98ab76c9625",
        "7e74220084d75e10c89e9435d47bb5b8075991b2e29be3b84421dac3b1ee6007",
        "5ce5481a4d78cca03498f72761da1b9f1d2aa8fb300be39f0e4fe2534f9d4308",
    ];

    let test_inputs: Vec<BlsScalar> = test_inputs
        .iter()
        .map(|input| BlsScalar::from_hex_str(input).unwrap())
        .collect();

    let scalar: BlsScalar = session
        .call(contract_id, "poseidon_hash", &test_inputs)
        .expect("Querying should succeed");

    assert_eq!(
        "0xe36f4ea9b858d5c85b02770823c7c5d8253c28787d17f283ca348b906dca8528",
        format!("{scalar:#x}")
    );
}

#[test]
fn schnorr_signature() {
    let vm =
        rusk_abi::new_ephemeral_vm().expect("Instantiating VM should succeed");
    let (mut session, contract_id) = instantiate(&vm, 0);

    let sk = SecretKey::random(&mut OsRng);
    let message = BlsScalar::random(&mut OsRng);
    let pk = PublicKey::from(&sk);

    let sign = Signature::new(&sk, &mut OsRng, message);

    assert!(sign.verify(&pk, message));

    let valid: bool = session
        .call(contract_id, "verify_schnorr", &(message, pk, sign))
        .expect("Querying should succeed");

    assert!(valid, "Signature verification expected to succeed");

    let wrong_sk = SecretKey::random(&mut OsRng);
    let pk = PublicKey::from(&wrong_sk);

    let valid: bool = session
        .call(contract_id, "verify_schnorr", &(message, pk, sign))
        .expect("Querying should succeed");

    assert!(!valid, "Signature verification expected to fail");
}

#[test]
fn bls_signature() {
    let vm =
        rusk_abi::new_ephemeral_vm().expect("Instantiating VM should succeed");
    let (mut session, contract_id) = instantiate(&vm, 0);

    let message = b"some-message".to_vec();

    let sk = BlsSecretKey::random(&mut OsRng);
    let pk = BlsPublicKey::from(&sk);

    let sign = sk.sign(&pk, &message);

    let arg = (message, pk, sign);
    let valid: bool = session
        .call(contract_id, "verify_bls", &arg)
        .expect("Query should succeed");

    assert!(valid, "BLS Signature verification expected to succeed");

    let wrong_sk = BlsSecretKey::random(&mut OsRng);
    let wrong_pk = BlsPublicKey::from(&wrong_sk);

    let arg = (arg.0, wrong_pk, arg.2);
    let valid: bool = session
        .call(contract_id, "verify_bls", &arg)
        .expect("Query should succeed");

    assert!(!valid, "BLS Signature verification expected to fail");
}

#[derive(Debug, Default)]
pub struct TestCircuit {
    pub a: BlsScalar,
    pub b: BlsScalar,
    pub c: BlsScalar,
}

impl TestCircuit {
    pub fn new(a: u64, b: u64) -> Self {
        let a = a.into();
        let b = b.into();
        let c = a + b;

        Self { a, b, c }
    }
}

impl Circuit for TestCircuit {
    fn circuit<C: Composer>(&self, composer: &mut C) -> Result<(), Error> {
        let a = composer.append_witness(self.a);
        let b = composer.append_witness(self.b);

        let constraint = Constraint::new()
            .left(-BlsScalar::one())
            .a(a)
            .right(-BlsScalar::one())
            .b(b)
            .public(self.c);

        composer.append_gate(constraint);
        composer.append_dummy_gates();

        Ok(())
    }
}

#[test]
fn plonk_proof() {
    let vm =
        rusk_abi::new_ephemeral_vm().expect("Instantiating VM should succeed");
    let (mut session, contract_id) = instantiate(&vm, 0);

    let pp = include_bytes!("./pp_test.bin");
    let pp = unsafe { PublicParameters::from_slice_unchecked(&pp[..]) };

    let label = b"dusk-network";

    let (prover, verifier) = Compiler::compile::<TestCircuit>(&pp, label)
        .expect("Circuit should compile successfully");

    let a = 1u64;
    let b = 2u64;
    let expected_pi = vec![BlsScalar::from(a) + BlsScalar::from(b)];
    let circuit = TestCircuit::new(a, b);

    let (proof, prover_pi) = prover
        .prove(&mut OsRng, &circuit)
        .expect("Proving circuit should succeed");

    // Check public inputs
    assert_eq!(
        expected_pi, prover_pi,
        "Prover generates different pi than expected"
    );

    // Integrity check
    verifier
        .verify(&proof, &expected_pi)
        .expect("Proof should verify successfully");
    let verifier = verifier.to_bytes();

    let public_inputs: Vec<PublicInput> =
        expected_pi.into_iter().map(|pi| From::from(pi)).collect();

    let proof = proof.to_bytes().to_vec();

    let arg = (verifier, proof, public_inputs);
    let valid: bool = session
        .call(contract_id, "verify_proof", &arg)
        .expect("Query should succeed");

    assert!(valid, "The proof should be valid");

    let wrong_public_inputs = vec![BlsScalar::from(0)];
    let wrong_public_inputs: Vec<PublicInput> =
        wrong_public_inputs.into_iter().map(From::from).collect();

    let arg = (arg.0, arg.1, wrong_public_inputs);
    let valid: bool = session
        .call(contract_id, "verify_proof", &arg)
        .expect("Query should succeed");

    assert!(!valid, "The proof should be invalid");
}

#[test]
fn block_height() {
    const HEIGHT: u64 = 123;

    let vm =
        rusk_abi::new_ephemeral_vm().expect("Instantiating VM should succeed");
    let (mut session, contract_id) = instantiate(&vm, HEIGHT);

    let height: u64 = session
        .call(contract_id, "block_height", &())
        .expect("Query should succeed");

    assert_eq!(height, HEIGHT);
}

fn get_owner() -> &'static PublicSpendKey {
    static OWNER: OnceLock<PublicSpendKey> = OnceLock::new();
    OWNER.get_or_init(|| {
        let secret = SecretSpendKey::random(&mut OsRng);
        secret.public_spend_key()
    })
}

#[test]
fn owner() {
    let vm =
        rusk_abi::new_ephemeral_vm().expect("Instantiating VM should succeed");
    let (mut session, contract_id) = instantiate(&vm, 0);

    let owner: PublicSpendKey = session
        .call(contract_id, "contract_owner", get_owner())
        .expect("Query should succeed");

    assert_eq!(owner, *get_owner());
}<|MERGE_RESOLUTION|>--- conflicted
+++ resolved
@@ -19,12 +19,6 @@
 use dusk_pki::{PublicKey, PublicSpendKey, SecretKey, SecretSpendKey};
 use dusk_plonk::prelude::*;
 use dusk_schnorr::Signature;
-<<<<<<< HEAD
-use piecrust::{ContractData, Session, VM};
-use piecrust_uplink::ContractId;
-=======
-use rand_core::OsRng;
->>>>>>> bcfab94f
 use rusk_abi::hash::Hasher;
 use rusk_abi::PublicInput;
 use rusk_abi::{ContractData, ContractId, Session, VM};
@@ -317,9 +311,9 @@
         rusk_abi::new_ephemeral_vm().expect("Instantiating VM should succeed");
     let (mut session, contract_id) = instantiate(&vm, 0);
 
-    let owner: PublicSpendKey = session
+    let owner: [u8; 64] = session
         .call(contract_id, "contract_owner", get_owner())
         .expect("Query should succeed");
 
-    assert_eq!(owner, *get_owner());
+    assert_eq!(owner, get_owner().to_bytes());
 }