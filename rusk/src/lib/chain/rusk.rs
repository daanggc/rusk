// This Source Code Form is subject to the terms of the Mozilla Public
// License, v. 2.0. If a copy of the MPL was not distributed with this
// file, You can obtain one at http://mozilla.org/MPL/2.0/.
//
// Copyright (c) DUSK NETWORK. All rights reserved.

use std::path::Path;
use std::sync::{mpsc, Arc, LazyLock};
use std::time::{Duration, Instant};
use std::{fs, io};

use parking_lot::RwLock;
use sha3::{Digest, Sha3_256};
use tokio::task;
use tracing::{debug, info, warn};

use dusk_bytes::{DeserializableSlice, Serializable};
use dusk_consensus::operations::{
    CallParams, VerificationOutput, VoterWithCredits,
};
use execution_core::{
    stake::StakeData, transfer::Transaction as PhoenixTransaction, BlsScalar,
    StakePublicKey,
};
use node_data::ledger::{SpentTransaction, Transaction};
use rusk_abi::dusk::Dusk;
use rusk_abi::{
    CallReceipt, ContractError, Error as PiecrustError, Event, Session,
    STAKE_CONTRACT, TRANSFER_CONTRACT, VM,
};
use rusk_profile::to_rusk_state_id_path;
use tokio::sync::broadcast;

use super::{coinbase_value, Rusk, RuskTip};
use crate::http::RuesEvent;
use crate::Error::InvalidCreditsCount;
use crate::{Error, Result};

pub static DUSK_KEY: LazyLock<StakePublicKey> = LazyLock::new(|| {
    let dusk_cpk_bytes = include_bytes!("../../assets/dusk.cpk");
    StakePublicKey::from_slice(dusk_cpk_bytes)
        .expect("Dusk consensus public key to be valid")
});

impl Rusk {
    pub fn new<P: AsRef<Path>>(
        dir: P,
        generation_timeout: Option<Duration>,
        feeder_gas_limit: u64,
        event_sender: broadcast::Sender<RuesEvent>,
    ) -> Result<Self> {
        let dir = dir.as_ref();
        let commit_id_path = to_rusk_state_id_path(dir);

        let base_commit_bytes = fs::read(commit_id_path)?;
        if base_commit_bytes.len() != 32 {
            return Err(io::Error::new(
                io::ErrorKind::Other,
                format!(
                    "Expected commit id to have 32 bytes, got {}",
                    base_commit_bytes.len()
                ),
            )
            .into());
        }
        let mut base_commit = [0u8; 32];
        base_commit.copy_from_slice(&base_commit_bytes);

        let vm = Arc::new(rusk_abi::new_vm(dir)?);

        let tip = Arc::new(RwLock::new(RuskTip {
            current: base_commit,
            base: base_commit,
        }));

        Ok(Self {
            tip,
            vm,
            dir: dir.into(),
            generation_timeout,
            feeder_gas_limit,
            event_sender,
        })
    }

    pub fn execute_transactions<I: Iterator<Item = Transaction>>(
        &self,
        params: &CallParams,
        txs: I,
    ) -> Result<(Vec<SpentTransaction>, Vec<Transaction>, VerificationOutput)>
    {
        let started = Instant::now();

        let block_height = params.round;
        let block_gas_limit = params.block_gas_limit;
        let generator = params.generator_pubkey.inner();
        let missed_generators = &params.missed_generators[..];
        let voters = params.voters_pubkey.as_ref().map(|voters| &voters[..]);

        let mut session = self.session(block_height, None)?;

        let mut block_gas_left = block_gas_limit;

        let mut spent_txs = Vec::<SpentTransaction>::new();
        let mut discarded_txs = vec![];

        let mut dusk_spent = 0;

        let mut event_hasher = Sha3_256::new();

        for unspent_tx in txs {
            if let Some(timeout) = self.generation_timeout {
                if started.elapsed() > timeout {
                    info!("execute_transactions timeout triggered {timeout:?}");
                    break;
                }
            }
            let tx_id = hex::encode(unspent_tx.id());
            if unspent_tx.inner.payload().fee().gas_limit > block_gas_left {
                info!("Skipping {tx_id} due gas_limit greater than left: {block_gas_left}");
                continue;
            }

            match execute(&mut session, &unspent_tx.inner) {
                Ok(receipt) => {
                    let gas_spent = receipt.gas_spent;

                    // If the transaction went over the block gas limit we
                    // re-execute all spent transactions. We don't discard the
                    // transaction, since it is technically valid.
                    if gas_spent > block_gas_left {
                        warn!("This is not supposed to happen with conservative tx inclusion");
                        session = self.session(block_height, None)?;

                        for spent_tx in &spent_txs {
                            // We know these transactions were correctly
                            // executed before, so we don't bother checking.
                            let _ =
                                execute(&mut session, &spent_tx.inner.inner);
                        }

                        continue;
                    }

                    // We're currently ignoring the result of successful calls
                    let err = receipt.data.err().map(|e| format!("{e}"));
                    info!("Tx {tx_id} executed with {gas_spent} gas and err {err:?}");

                    update_hasher(&mut event_hasher, &receipt.events);

                    block_gas_left -= gas_spent;
                    let gas_price = unspent_tx.inner.payload().fee.gas_price;
                    dusk_spent += gas_spent * gas_price;
                    spent_txs.push(SpentTransaction {
                        inner: unspent_tx,
                        gas_spent,
                        block_height,
                        err,
                    });
                }
                Err(e) => {
                    info!("discard tx {tx_id} due to {e:?}");
                    // An unspendable transaction should be discarded
                    discarded_txs.push(unspent_tx);
                    continue;
                }
            }
        }

        let coinbase_events = reward_slash_and_update_root(
            &mut session,
            block_height,
            dusk_spent,
            generator,
            missed_generators,
            voters,
        )?;
        update_hasher(&mut event_hasher, &coinbase_events);

        let state_root = session.root();
        let event_hash = event_hasher.finalize().into();

        Ok((
            spent_txs,
            discarded_txs,
            VerificationOutput {
                state_root,
                event_hash,
            },
        ))
    }

    /// Verify the given transactions are ok.
    pub fn verify_transactions(
        &self,
        block_height: u64,
        block_gas_limit: u64,
        generator: &StakePublicKey,
        txs: &[Transaction],
        missed_generators: &[StakePublicKey],
        voters: Option<&[VoterWithCredits]>,
    ) -> Result<(Vec<SpentTransaction>, VerificationOutput)> {
        let session = self.session(block_height, None)?;

        accept(
            session,
            block_height,
            block_gas_limit,
            generator,
            txs,
            missed_generators,
            voters,
        )
        .map(|(a, b, _, _)| (a, b))
    }

    /// Accept the given transactions.
    ///
    ///   * `consistency_check` - represents a state_root, the caller expects to
    ///   be returned on successful transactions execution. Passing a None
    ///   value disables the check.
    #[allow(clippy::too_many_arguments)]
    pub fn accept_transactions(
        &self,
        block_height: u64,
        block_gas_limit: u64,
        generator: StakePublicKey,
        txs: Vec<Transaction>,
        consistency_check: Option<VerificationOutput>,
        missed_generators: &[StakePublicKey],
        voters: Option<&[VoterWithCredits]>,
    ) -> Result<(Vec<SpentTransaction>, VerificationOutput)> {
        let session = self.session(block_height, None)?;

        let (spent_txs, verification_output, session, events) = accept(
            session,
            block_height,
            block_gas_limit,
            &generator,
            &txs[..],
            missed_generators,
            voters,
        )?;

        if let Some(expected_verification) = consistency_check {
            if expected_verification != verification_output {
                // Drop the session if the resulting is inconsistent
                // with the callers one.
                return Err(Error::InconsistentState(verification_output));
            }
        }

        self.set_current_commit(session.commit()?);

        for event in events {
            let _ = self.event_sender.send(event.into());
        }

        Ok((spent_txs, verification_output))
    }

    pub fn finalize_state(
        &self,
        commit: [u8; 32],
        to_delete: Vec<[u8; 32]>,
    ) -> Result<()> {
        let commit_id_path = to_rusk_state_id_path(&self.dir);
        fs::write(commit_id_path, commit)?;

        self.set_base_and_delete(commit, to_delete);
        Ok(())
    }

    pub fn revert(&self, state_hash: [u8; 32]) -> Result<[u8; 32]> {
        let mut tip = self.tip.write();

        let commits = self.vm.commits();
        if !commits.contains(&state_hash) {
            return Err(Error::CommitNotFound(state_hash));
        }

        tip.current = state_hash;
        Ok(tip.current)
    }

    pub fn revert_to_base_root(&self) -> Result<[u8; 32]> {
        self.revert(self.base_root())
    }

    /// Get the base root.
    pub fn base_root(&self) -> [u8; 32] {
        self.tip.read().base
    }

    /// Get the current state root.
    pub fn state_root(&self) -> [u8; 32] {
        self.tip.read().current
    }

    /// Returns the nullifiers that already exist from a list of given
    /// `nullifiers`.
    pub fn existing_nullifiers(
        &self,
        nullifiers: &Vec<BlsScalar>,
    ) -> Result<Vec<BlsScalar>> {
        self.query(TRANSFER_CONTRACT, "existing_nullifiers", nullifiers)
    }

    /// Returns the stakes.
    pub fn provisioners(
        &self,
        base_commit: Option<[u8; 32]>,
    ) -> Result<impl Iterator<Item = (StakePublicKey, StakeData)>> {
        let (sender, receiver) = mpsc::channel();
        self.feeder_query(STAKE_CONTRACT, "stakes", &(), sender, base_commit)?;
        Ok(receiver.into_iter().map(|bytes| {
            rkyv::from_bytes::<(StakePublicKey, StakeData)>(&bytes).expect(
                "The contract should only return (pk, stake_data) tuples",
            )
        }))
    }

    /// Fetches the previous state data for stake changes in the contract.
    ///
    /// Communicates with the stake contract to obtain information about the
    /// state data before the last changes. Optionally takes a base commit
    /// hash to query changes since a specific point in time.
    ///
    /// # Arguments
    ///
    /// - `base_commit`: An optional base commit hash indicating the starting
    ///   point for querying changes.
    ///
    /// # Returns
    ///
    /// Returns a Result containing an iterator over tuples. Each tuple consists
    /// of a `StakePublicKey` and an optional `StakeData`, representing the
    /// state data before the last changes in the stake contract.
    pub fn last_provisioners_change(
        &self,
        base_commit: Option<[u8; 32]>,
    ) -> Result<Vec<(StakePublicKey, Option<StakeData>)>> {
        let (sender, receiver) = mpsc::channel();
        self.feeder_query(
            STAKE_CONTRACT,
            "prev_state_changes",
            &(),
            sender,
            base_commit,
        )?;
        Ok(receiver.into_iter().map(|bytes| {
            rkyv::from_bytes::<(StakePublicKey, Option<StakeData>)>(&bytes).expect(
                "The contract should only return (pk, Option<stake_data>) tuples",
            )
        }).collect())
    }

    pub fn provisioner(
        &self,
        pk: &StakePublicKey,
    ) -> Result<Option<StakeData>> {
        self.query(STAKE_CONTRACT, "get_stake", pk)
    }

    pub(crate) fn session(
        &self,
        block_height: u64,
        commit: Option<[u8; 32]>,
    ) -> Result<Session> {
        let commit = commit.unwrap_or_else(|| {
            let tip = self.tip.read();
            tip.current
        });

        let session = rusk_abi::new_session(&self.vm, commit, block_height)?;

        Ok(session)
    }

    pub(crate) fn set_current_commit(&self, commit: [u8; 32]) {
        let mut tip = self.tip.write();
        tip.current = commit;
    }

    pub(crate) fn set_base_and_delete(
        &self,
        base: [u8; 32],
        to_delete: Vec<[u8; 32]>,
    ) {
        self.tip.write().base = base;

        // Deleting commits is blocking, meaning it will wait until any process
        // using the commit is done. This includes any queries that are
        // currently executing.
        // Since we do want commits to be deleted, but don't want block
        // finalization to wait, we spawn a new task to delete the commits.
        task::spawn(delete_commits(self.vm.clone(), to_delete));
    }
}

async fn delete_commits(vm: Arc<VM>, commits: Vec<[u8; 32]>) {
    for commit in commits {
        if let Err(err) = vm.delete_commit(commit) {
            debug!("failed deleting commit {}: {err}", hex::encode(commit));
        }
    }
}

#[allow(clippy::too_many_arguments)]
fn accept(
    session: Session,
    block_height: u64,
    block_gas_limit: u64,
    generator: &StakePublicKey,
    txs: &[Transaction],
    missed_generators: &[StakePublicKey],
    voters: Option<&[VoterWithCredits]>,
) -> Result<(
    Vec<SpentTransaction>,
    VerificationOutput,
    Session,
    Vec<Event>,
)> {
    let mut session = session;

    let mut block_gas_left = block_gas_limit;

    let mut spent_txs = Vec::with_capacity(txs.len());
    let mut dusk_spent = 0;

    let mut events = Vec::new();
    let mut event_hasher = Sha3_256::new();

    for unspent_tx in txs {
        let tx = &unspent_tx.inner;
        let receipt = execute(&mut session, tx)?;

        update_hasher(&mut event_hasher, &receipt.events);
        events.extend(receipt.events);

        let gas_spent = receipt.gas_spent;

        dusk_spent += gas_spent * tx.payload().fee.gas_price;
        block_gas_left = block_gas_left
            .checked_sub(gas_spent)
            .ok_or(Error::OutOfGas)?;

        spent_txs.push(SpentTransaction {
            inner: unspent_tx.clone(),
            gas_spent,
            block_height,
            // We're currently ignoring the result of successful calls
            err: receipt.data.err().map(|e| format!("{e}")),
        });
    }

    let coinbase_events = reward_slash_and_update_root(
        &mut session,
        block_height,
        dusk_spent,
        generator,
        missed_generators,
        voters,
    )?;

    update_hasher(&mut event_hasher, &coinbase_events);
    events.extend(coinbase_events);

    let state_root = session.root();
    let event_hash = event_hasher.finalize().into();

    Ok((
        spent_txs,
        VerificationOutput {
            state_root,
            event_hash,
        },
        session,
        events,
    ))
}

/// Executes a transaction, returning the receipt of the call and the gas spent.
/// The following steps are performed:
///
/// 1. Call the "spend_and_execute" function on the transfer contract with
///    unlimited gas. If this fails, an error is returned. If an error is
///    returned the transaction should be considered unspendable/invalid, but no
///    re-execution of previous transactions is required.
///
/// 2. Call the "refund" function on the transfer contract with unlimited gas.
///    The amount charged depends on the gas spent by the transaction, and the
///    optional contract call in step 1.
fn execute(
    session: &mut Session,
    tx: &PhoenixTransaction,
) -> Result<CallReceipt<Result<Vec<u8>, ContractError>>, PiecrustError> {
    // Spend the inputs and execute the call. If this errors the transaction is
    // unspendable.
    let mut receipt = session.call::<_, Result<Vec<u8>, ContractError>>(
        TRANSFER_CONTRACT,
        "spend_and_execute",
        tx,
        tx.payload().fee.gas_limit,
    )?;

    // Ensure all gas is consumed if there's an error in the contract call
    if receipt.data.is_err() {
        receipt.gas_spent = receipt.gas_limit;
    }

    // Refund the appropriate amount to the transaction. This call is guaranteed
    // to never error. If it does, then a programming error has occurred. As
    // such, the call to `Result::expect` is warranted.
    let refund_receipt = session
        .call::<_, ()>(
            TRANSFER_CONTRACT,
            "refund",
            &(tx.payload().fee, receipt.gas_spent),
            u64::MAX,
        )
        .expect("Refunding must succeed");

    receipt.events.extend(refund_receipt.events);

    Ok(receipt)
}

fn update_hasher(hasher: &mut Sha3_256, events: &[Event]) {
    for event in events {
        hasher.update(event.source.as_bytes());
        hasher.update(event.topic.as_bytes());
        hasher.update(&event.data);
    }
}

fn reward_slash_and_update_root(
    session: &mut Session,
    block_height: u64,
    dusk_spent: Dusk,
    generator: &StakePublicKey,
    slashing: &[StakePublicKey],
    voters: Option<&[(StakePublicKey, usize)]>,
) -> Result<Vec<Event>> {
    let (dusk_value, generator_reward, voters_reward) =
        coinbase_value(block_height, dusk_spent);

    if let Some(voters) = voters {
        let credits: usize = voters.iter().map(|(_, credits)| credits).sum();
        if credits == 0 && block_height > 1 {
            return Err(InvalidCreditsCount(block_height, 0));
        }
    }

    let credit_reward = voters_reward / 64 * 2;

    let r = session.call::<_, ()>(
        STAKE_CONTRACT,
        "reward",
        &(*DUSK_KEY, dusk_value),
        u64::MAX,
    )?;

    let mut events = r.events;

    debug!(
        event = "Dusk rewarded",
        voter = to_bs58(&DUSK_KEY),
        reward = dusk_value
    );

    let r = session.call::<_, ()>(
        STAKE_CONTRACT,
        "reward",
        &(*generator, generator_reward),
        u64::MAX,
    )?;
    events.extend(r.events);

<<<<<<< HEAD
    debug!(
        event = "generator rewarded",
        voter = to_bs58(generator),
        reward = generator_reward
    );

    for (to_voter, credits) in voters.unwrap_or_default() {
        let voter_reward = *credits as u64 * credit_reward;
        let r = session.call::<_, ()>(
            STAKE_CONTRACT,
            "reward",
            &(*to_voter, voter_reward),
            u64::MAX,
        )?;
        events.extend(r.events);

        debug!(
            event = "validator of prev block rewarded",
            voter = to_bs58(to_voter),
            credits = *credits,
            reward = voter_reward
        )
    }

    let slash_amount = emission_amount(block_height);

=======
>>>>>>> 4d1f7250
    for to_slash in slashing {
        let r = session.call::<_, ()>(
            STAKE_CONTRACT,
            "slash",
            &(*to_slash, None::<u64>),
            u64::MAX,
        )?;
        events.extend(r.events);
    }

    let r = session.call::<_, ()>(
        TRANSFER_CONTRACT,
        "update_root",
        &(),
        u64::MAX,
    )?;
    events.extend(r.events);

    Ok(events)
}

fn to_bs58(pk: &StakePublicKey) -> String {
    let mut pk = bs58::encode(&pk.to_bytes()).into_string();
    pk.truncate(16);
    pk
}<|MERGE_RESOLUTION|>--- conflicted
+++ resolved
@@ -577,7 +577,6 @@
     )?;
     events.extend(r.events);
 
-<<<<<<< HEAD
     debug!(
         event = "generator rewarded",
         voter = to_bs58(generator),
@@ -603,9 +602,6 @@
     }
 
     let slash_amount = emission_amount(block_height);
-
-=======
->>>>>>> 4d1f7250
     for to_slash in slashing {
         let r = session.call::<_, ()>(
             STAKE_CONTRACT,
