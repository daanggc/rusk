--- conflicted
+++ resolved
@@ -13,37 +13,27 @@
 use std::time::Duration;
 
 use execution_core::{dusk, Dusk};
-<<<<<<< HEAD
 use kadcast::config::Config as KadcastConfig;
 
 use node::chain::ChainSrv;
 
-=======
->>>>>>> 0cabb6f1
 use node::database::rocksdb::{self, Backend};
 use node::network::Kadcast;
 use node::LongLivedService;
 use parking_lot::RwLock;
 use rusk_abi::VM;
-<<<<<<< HEAD
 use tokio::sync::{broadcast, mpsc};
 #[cfg(feature = "archive")]
 use {
     node::archivist::ArchivistSrv, node::database::archive::SQLiteArchive,
     node_data::archive::ArchivalData,
 };
-=======
-use tokio::sync::broadcast;
->>>>>>> 0cabb6f1
 
 use crate::http::RuesEvent;
 
-<<<<<<< HEAD
-=======
 pub(crate) use events::ChainEventStreamer;
 pub use vm::ContractTxEvent;
 
->>>>>>> 0cabb6f1
 #[derive(Debug, Clone, Copy)]
 pub struct RuskTip {
     pub current: [u8; 32],
@@ -75,7 +65,6 @@
 }
 
 impl RuskNode {
-<<<<<<< HEAD
     /// Run the RuskNode
     pub async fn run(
         &mut self,
@@ -86,6 +75,9 @@
 
         Ok(())
     }
+
+    pub fn new(inner: node::Node<Kadcast<255>, Backend, Rusk>) -> Self {
+        Self { inner }
 }
 
 pub struct RuskNodeBuilder {
@@ -263,22 +255,20 @@
         }
 
         Ok((node, service_list))
-=======
-    pub fn new(inner: node::Node<Kadcast<255>, Backend, Rusk>) -> Self {
-        Self { inner }
+    }
+}
+
+impl RuskNode {
+    pub fn db(&self) -> Arc<tokio::sync::RwLock<Backend>> {
+        self.inner.database() as Arc<tokio::sync::RwLock<Backend>>
+    }
+
+    pub fn network(&self) -> Arc<tokio::sync::RwLock<Kadcast<255>>> {
+        self.inner.network() as Arc<tokio::sync::RwLock<Kadcast<255>>>
     }
 
     pub fn inner(&self) -> &node::Node<Kadcast<255>, Backend, Rusk> {
         &self.inner
->>>>>>> 0cabb6f1
-    }
-
-    pub fn db(&self) -> Arc<tokio::sync::RwLock<Backend>> {
-        self.inner.database() as Arc<tokio::sync::RwLock<Backend>>
-    }
-
-    pub fn network(&self) -> Arc<tokio::sync::RwLock<Kadcast<255>>> {
-        self.inner.network() as Arc<tokio::sync::RwLock<Kadcast<255>>>
     }
 }
 
