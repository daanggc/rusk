// This Source Code Form is subject to the terms of the Mozilla Public
// License, v. 2.0. If a copy of the MPL was not distributed with this
// file, You can obtain one at http://mozilla.org/MPL/2.0/.
//
// Copyright (c) DUSK NETWORK. All rights reserved.

use super::RUSK_VERSION_HEADER;

use base64::engine::{general_purpose::STANDARD as BASE64, Engine};
use bytecheck::CheckBytes;
use execution_core::ContractId;
use futures_util::stream::Iter as StreamIter;
use futures_util::{stream, Stream, StreamExt};
use http_body_util::{BodyExt, Either, Full, StreamBody};
use hyper::body::{Buf, Frame};
use hyper::header::{InvalidHeaderName, InvalidHeaderValue};
use hyper::{
    body::{Body, Bytes, Incoming},
    Request, Response,
};
use pin_project::pin_project;
use rand::distributions::{Distribution, Standard};
use rand::Rng;
use rkyv::Archive;
use semver::{Version, VersionReq};
use serde::de::{Error, MapAccess, Unexpected, Visitor};
use serde::ser::SerializeMap;
use serde::{Deserialize, Deserializer, Serialize, Serializer};
use std::collections::HashMap;
use std::fmt::{Display, Formatter};
use std::pin::Pin;
use std::str::FromStr;
use std::str::Split;
use std::sync::mpsc;
use std::task::{Context, Poll};
use tungstenite::http::HeaderValue;

/// A request sent by the websocket client.
#[derive(Debug, Serialize, Deserialize)]
pub struct Event {
    #[serde(skip)]
    pub target: Target,
    pub topic: String,
    pub data: RequestData,
}

impl Event {
    pub fn to_route(&self) -> (&Target, &str, &str) {
        (&self.target, self.target.inner(), self.topic.as_ref())
    }
}

/// A request sent by the websocket client.
#[derive(Debug, Serialize, Deserialize)]
pub struct MessageRequest {
    pub headers: serde_json::Map<String, serde_json::Value>,
    pub event: Event,
}

impl MessageRequest {
    pub fn to_error<S>(&self, err: S) -> MessageResponse
    where
        S: AsRef<str>,
    {
        MessageResponse {
            headers: self.x_headers(),
            data: DataType::None,
            error: Some(err.as_ref().to_string()),
        }
    }

    pub fn event_data(&self) -> &[u8] {
        self.event.data.as_bytes()
    }
}

#[derive(Debug, Deserialize, Serialize, Default, Clone)]
pub enum Target {
    #[default]
    None,
    Contract(String), // 0x01
    Host(String),     // 0x02
    Debugger(String), // 0x03
}

impl Target {
    pub fn inner(&self) -> &str {
        match self {
            Self::None => "",
            Self::Contract(s) => s,
            Self::Host(s) => s,
            Self::Debugger(s) => s,
        }
    }
}

impl TryFrom<&str> for Target {
    type Error = anyhow::Error;
    fn try_from(value: &str) -> Result<Self, Self::Error> {
        let paths: Vec<_> =
            value.split('/').skip_while(|p| p.is_empty()).collect();
        let target_type: i32 = paths
            .first()
            .ok_or_else(|| anyhow::anyhow!("Missing target type"))?
            .parse()?;
        let target = paths
            .get(1)
            .ok_or_else(|| anyhow::anyhow!("Missing target"))?
            .to_string();

        let target = match target_type {
            0x01 => Target::Contract(target),
            0x02 => Target::Host(target),
            0x03 => Target::Debugger(target),
            ty => {
                return Err(anyhow::anyhow!("Unsupported target type '{ty}'"))
            }
        };

        Ok(target)
    }
}

impl MessageRequest {
    pub fn x_headers(&self) -> serde_json::Map<String, serde_json::Value> {
        let mut h = self.headers.clone();
        h.retain(|k, _| k.to_lowercase().starts_with("x-"));
        h
    }

    pub fn header(&self, name: &str) -> Option<&serde_json::Value> {
        self.headers
            .iter()
            .find_map(|(k, v)| k.eq_ignore_ascii_case(name).then_some(v))
    }

    pub fn parse(bytes: &[u8]) -> anyhow::Result<Self> {
        let (headers, bytes) = parse_header(bytes)?;
        let event = Event::parse(bytes)?;
        Ok(Self { event, headers })
    }

    pub async fn from_request(
        req: Request<Incoming>,
    ) -> anyhow::Result<(Self, bool)> {
        let headers = req
            .headers()
            .iter()
            .map(|(k, v)| {
                let v = if v.is_empty() {
                    serde_json::Value::Null
                } else {
                    serde_json::from_slice::<serde_json::Value>(v.as_bytes())
                        .unwrap_or(serde_json::Value::String(
                            v.to_str().unwrap().to_string(),
                        ))
                };
                (k.to_string().to_lowercase(), v)
            })
            .collect();
        let (event, binary_response) = Event::from_request(req).await?;

        let req = MessageRequest { event, headers };

        Ok((req, binary_response))
    }

    pub fn check_rusk_version(&self) -> anyhow::Result<()> {
        if let Some(v) = self.header(RUSK_VERSION_HEADER) {
            let req = match v.as_str() {
                Some(v) => VersionReq::from_str(v),
                None => VersionReq::from_str(&v.to_string()),
            }?;

            let current = Version::from_str(&crate::VERSION)?;
            if !req.matches(&current) {
                return Err(anyhow::anyhow!(
                    "Mismatched rusk version: requested {req} - current {current}",
                ));
            }
        }
        Ok(())
    }
}

#[derive(Debug, Deserialize, Serialize)]
pub struct MessageResponse {
    pub headers: serde_json::Map<String, serde_json::Value>,

    /// The data returned by the contract call.
    pub data: DataType,

    /// A possible error happening during the contract call.
    pub error: Option<String>,
}

impl MessageResponse {
    pub fn from_error(error: String) -> Self {
        Self {
            headers: serde_json::Map::default(),
            data: DataType::None,
            error: Some(error),
        }
    }

    pub fn into_http(
        self,
        is_binary: bool,
    ) -> anyhow::Result<Response<FullOrStreamBody>> {
        if let Some(error) = &self.error {
            return Ok(hyper::Response::builder()
                .status(hyper::StatusCode::INTERNAL_SERVER_ERROR)
                .body(Full::new(error.to_string().into()).into())?);
        }

        let mut headers = HashMap::new();

        let body = {
            match self.data {
                DataType::Binary(wrapper) => {
                    let data = match is_binary {
                        true => wrapper.inner,
                        false => hex::encode(wrapper.inner).as_bytes().to_vec(),
                    };
                    Full::from(Bytes::from(data)).into()
                }
                DataType::Text(text) => Full::from(Bytes::from(text)).into(),
                DataType::Json(value) => {
                    headers.insert(CONTENT_TYPE, CONTENT_TYPE_JSON.clone());
                    Full::from(Bytes::from(value.to_string())).into()
                }
                DataType::Channel(receiver) => FullOrStreamBody {
                    either: Either::Right(StreamBody::new(
                        BinaryOrTextStream {
                            is_binary,
                            stream: stream::iter(receiver),
                        },
                    )),
                },
                DataType::None => Full::new(Bytes::new()).into(),
            }
        };
        let mut response = Response::new(body);
        for (k, v) in headers {
            response.headers_mut().insert(k, v);
        }

        Ok(response)
    }

    pub fn set_header(&mut self, key: &str, value: serde_json::Value) {
        // search for the key in a case-insensitive way
        let v = self
            .headers
            .iter_mut()
            .find_map(|(k, v)| k.eq_ignore_ascii_case(key).then_some(v));

        if let Some(v) = v {
            *v = value;
        } else {
            self.headers.insert(key.into(), value);
        }
    }
}

#[pin_project]
pub struct FullOrStreamBody {
    #[pin]
    either: Either<Full<Bytes>, StreamBody<BinaryOrTextStream>>,
}

impl From<Full<Bytes>> for FullOrStreamBody {
    fn from(body: Full<Bytes>) -> Self {
        Self {
            either: Either::Left(body),
        }
    }
}

impl Body for FullOrStreamBody {
    type Data =
        <Either<Full<Bytes>, StreamBody<BinaryOrTextStream>> as Body>::Data;
    type Error =
        <Either<Full<Bytes>, StreamBody<BinaryOrTextStream>> as Body>::Error;

    fn poll_frame(
        self: Pin<&mut Self>,
        cx: &mut Context<'_>,
    ) -> Poll<Option<Result<Frame<Self::Data>, Self::Error>>> {
        let this = self.project();
        this.either.poll_frame(cx)
    }
}

#[pin_project]
pub struct BinaryOrTextStream {
    is_binary: bool,
    #[pin]
    stream: StreamIter<<mpsc::Receiver<Vec<u8>> as IntoIterator>::IntoIter>,
}

impl Stream for BinaryOrTextStream {
    type Item = anyhow::Result<Frame<Bytes>>;

    fn poll_next(
        self: Pin<&mut Self>,
        cx: &mut Context<'_>,
    ) -> Poll<Option<Self::Item>> {
        let this = self.project();
        this.stream.poll_next(cx).map(|next| {
            next.map(|x| match this.is_binary {
                true => Ok(Frame::data(Bytes::from(x))),
                false => Ok(Frame::data(Bytes::from(
                    hex::encode(x).as_bytes().to_vec(),
                ))),
            })
        })
    }
}

#[derive(Debug, Serialize, Deserialize)]
#[serde(untagged)]
pub enum RequestData {
    Binary(BinaryWrapper),
    Text(String),
}

impl RequestData {
    pub fn as_bytes(&self) -> &[u8] {
        match self {
            Self::Binary(w) => &w.inner,
            Self::Text(s) => s.as_bytes(),
        }
    }

    pub fn as_string(&self) -> String {
        match self {
            Self::Binary(w) => {
                String::from_utf8(w.inner.clone()).unwrap_or_default()
            }
            Self::Text(s) => s.clone(),
        }
    }
}

impl From<String> for RequestData {
    fn from(value: String) -> Self {
        Self::Text(value)
    }
}
impl From<Vec<u8>> for RequestData {
    fn from(value: Vec<u8>) -> Self {
        Self::Binary(BinaryWrapper { inner: value })
    }
}

#[derive(Debug, Clone, Eq, PartialEq)]
pub struct ResponseData {
    data: DataType,
    header: serde_json::Map<String, serde_json::Value>,
}

impl ResponseData {
    pub fn new<D: Into<DataType>>(data: D) -> Self {
        Self {
            data: data.into(),
            header: serde_json::Map::new(),
        }
    }

    pub fn add_header<K: Into<String>, V: Into<serde_json::Value>>(
        &mut self,
        key: K,
        value: V,
    ) {
        self.header.insert(key.into(), value.into());
    }

    pub fn with_header<K: Into<String>, V: Into<serde_json::Value>>(
        mut self,
        key: K,
        value: V,
    ) -> Self {
        self.add_header(key, value);
        self
    }

    pub fn into_inner(
        self,
    ) -> (DataType, serde_json::Map<String, serde_json::Value>) {
        (self.data, self.header)
    }

    pub fn data(&self) -> &DataType {
        &self.data
    }
}

/// Data in a response.
#[derive(Debug, Serialize, Deserialize, Default)]
#[serde(untagged)]
pub enum DataType {
    Binary(BinaryWrapper),
    Text(String),
    Json(serde_json::Value),
    #[serde(skip)]
    Channel(mpsc::Receiver<Vec<u8>>),
    #[default]
    None,
}

impl Eq for DataType {}

impl PartialEq for DataType {
    fn eq(&self, other: &Self) -> bool {
        match (self, other) {
            (Self::Channel(_), Self::Channel(_)) => true,
            (Self::Text(a), Self::Text(b)) => a == b,
            (Self::Json(a), Self::Json(b)) => a == b,
            (Self::Binary(a), Self::Binary(b)) => a == b,
            (Self::None, Self::None) => true,
            _ => false,
        }
    }
}

impl Clone for DataType {
    fn clone(&self) -> Self {
        match self {
            Self::Binary(b) => b.inner.clone().into(),
            Self::Text(s) => s.clone().into(),
            Self::Json(v) => v.clone().into(),
            _ => Self::None,
        }
    }
}

impl DataType {
    pub fn to_bytes(&self) -> Vec<u8> {
        match self {
            Self::Binary(b) => b.inner.clone(),
            Self::Text(s) => s.as_bytes().to_vec(),
            Self::Json(s) => s.to_string().as_bytes().to_vec(),
            _ => vec![],
        }
    }
}

impl From<serde_json::Value> for DataType {
    fn from(value: serde_json::Value) -> Self {
        Self::Json(value)
    }
}

impl From<String> for DataType {
    fn from(text: String) -> Self {
        Self::Text(text)
    }
}

impl From<Vec<u8>> for DataType {
    fn from(bytes: Vec<u8>) -> Self {
        Self::Binary(BinaryWrapper { inner: bytes })
    }
}

impl From<mpsc::Receiver<Vec<u8>>> for DataType {
    fn from(receiver: mpsc::Receiver<Vec<u8>>) -> Self {
        Self::Channel(receiver)
    }
}

#[serde_with::serde_as]
#[derive(Debug, Deserialize, Serialize, Eq, PartialEq)]
#[serde(transparent)]
pub struct BinaryWrapper {
    #[serde_as(as = "serde_with::hex::Hex")]
    pub inner: Vec<u8>,
}

impl Event {
    pub fn parse(bytes: &[u8]) -> anyhow::Result<Self> {
        let (topic, bytes) = parse_string(bytes)?;
        let data = bytes.to_vec().into();

        Ok(Self {
            target: Target::None,
            topic,
            data,
        })
    }
    pub async fn from_request(
        req: Request<Incoming>,
    ) -> anyhow::Result<(Self, bool)> {
        let (parts, req_body) = req.into_parts();
        // HTTP REQUEST
        let binary_request = parts
            .headers
            .get(CONTENT_TYPE)
            .and_then(|h| h.to_str().ok())
            .map(|v| v.eq_ignore_ascii_case(CONTENT_TYPE_BINARY))
            .unwrap_or_default();

        let target = parts.uri.path().try_into()?;

        let body = req_body.collect().await?.to_bytes();

        let mut event = match binary_request {
            true => Event::parse(&body)
                .map_err(|e| anyhow::anyhow!("Invalid data {e}"))?,
            false => serde_json::from_slice(&body)
                .map_err(|e| anyhow::anyhow!("Invalid data {e}"))?,
        };
        event.target = target;

        let binary_response = binary_request
            || parts
                .headers
                .get(ACCEPT)
                .and_then(|h| h.to_str().ok())
                .map(|v| v.eq_ignore_ascii_case(CONTENT_TYPE_BINARY))
                .unwrap_or_default();

        Ok((event, binary_response))
    }
}
const CONTENT_TYPE: &str = "content-type";
const ACCEPT: &str = "accept";
const CONTENT_TYPE_BINARY: &str = "application/octet-stream";
static CONTENT_TYPE_JSON: HeaderValue =
    HeaderValue::from_static("application/json");

fn parse_len(bytes: &[u8]) -> anyhow::Result<(usize, &[u8])> {
    if bytes.len() < 4 {
        return Err(anyhow::anyhow!("not enough bytes"));
    }

    let len =
        u32::from_le_bytes([bytes[0], bytes[1], bytes[2], bytes[3]]) as usize;
    let (_, left) = bytes.split_at(4);

    Ok((len, left))
}

type Header<'a> = (serde_json::Map<String, serde_json::Value>, &'a [u8]);
pub(crate) fn parse_header(bytes: &[u8]) -> anyhow::Result<Header> {
    let (len, bytes) = parse_len(bytes)?;
    if bytes.len() < len {
        return Err(anyhow::anyhow!("not enough bytes for parsed len {len}"));
    }

    let (header_bytes, bytes) = bytes.split_at(len);
    let header = serde_json::from_slice(header_bytes)?;

    Ok((header, bytes))
}

fn parse_target_type(bytes: &[u8]) -> anyhow::Result<(u8, &[u8])> {
    if bytes.is_empty() {
        return Err(anyhow::anyhow!("not enough bytes for target type"));
    }

    let (target_type_bytes, bytes) = bytes.split_at(1);
    let target_type = target_type_bytes[0];

    Ok((target_type, bytes))
}

fn parse_string(bytes: &[u8]) -> anyhow::Result<(String, &[u8])> {
    let (len, bytes) = parse_len(bytes)?;
    if bytes.len() < len {
        return Err(anyhow::anyhow!("not enough bytes for parsed len {len}"));
    }

    let (string_bytes, bytes) = bytes.split_at(len);
    let string = String::from_utf8(string_bytes.to_vec())?;

    Ok((string, bytes))
}

#[derive(Debug)]
pub enum ExecutionError {
    Http(hyper::http::Error),
    Hyper(hyper::Error),
    Json(serde_json::Error),
    Protocol(tungstenite::error::ProtocolError),
    Tungstenite(tungstenite::Error),
    Generic(anyhow::Error),
}

impl Display for ExecutionError {
    fn fmt(&self, f: &mut Formatter<'_>) -> std::fmt::Result {
        match self {
            ExecutionError::Http(err) => write!(f, "{err}"),
            ExecutionError::Hyper(err) => write!(f, "{err}"),
            ExecutionError::Json(err) => write!(f, "{err}"),
            ExecutionError::Protocol(err) => write!(f, "{err}"),
            ExecutionError::Tungstenite(err) => write!(f, "{err}"),
            ExecutionError::Generic(err) => write!(f, "{err}"),
        }
    }
}

impl std::error::Error for ExecutionError {}

impl From<anyhow::Error> for ExecutionError {
    fn from(err: anyhow::Error) -> Self {
        Self::Generic(err)
    }
}

impl From<hyper::http::Error> for ExecutionError {
    fn from(err: hyper::http::Error) -> Self {
        Self::Http(err)
    }
}

impl From<hyper::Error> for ExecutionError {
    fn from(err: hyper::Error) -> Self {
        Self::Hyper(err)
    }
}

impl From<serde_json::Error> for ExecutionError {
    fn from(err: serde_json::Error) -> Self {
        Self::Json(err)
    }
}

impl From<InvalidHeaderName> for ExecutionError {
    fn from(value: InvalidHeaderName) -> Self {
        Self::Generic(value.into())
    }
}

impl From<InvalidHeaderValue> for ExecutionError {
    fn from(value: InvalidHeaderValue) -> Self {
        Self::Generic(value.into())
    }
}

impl From<tungstenite::error::ProtocolError> for ExecutionError {
    fn from(err: tungstenite::error::ProtocolError) -> Self {
        Self::Protocol(err)
    }
}

impl From<tungstenite::Error> for ExecutionError {
    fn from(err: tungstenite::Error) -> Self {
        Self::Tungstenite(err)
    }
}

#[derive(Debug, Clone, Copy, PartialEq, Eq, Hash)]
pub struct SessionId(u128);

impl Display for SessionId {
    fn fmt(&self, f: &mut Formatter<'_>) -> std::fmt::Result {
        let bytes = self.0.to_le_bytes();
        let hex = hex::encode(bytes);
        write!(f, "{hex}")
    }
}

impl Distribution<SessionId> for Standard {
    fn sample<R: Rng + ?Sized>(&self, rng: &mut R) -> SessionId {
        SessionId(rng.gen())
    }
}

impl SessionId {
    /// Parses a session ID from a request. The session ID is expected to be
    /// stored in the `Rusk-Session-Id` header.
    pub fn parse_from_req<B>(req: &Request<B>) -> Option<Self> {
        let headers = req.headers();

        let header_value = headers.get("Rusk-Session-Id")?;
        let text = header_value.to_str().ok()?;

        Self::parse(text)
    }

    pub fn parse(text: &str) -> Option<Self> {
        let bytes = hex::decode(text).ok()?;

        let mut session_id_bytes = [0u8; 16];
        if bytes.len() != 16 {
            return None;
        }

        session_id_bytes.copy_from_slice(&bytes);
        Some(SessionId(u128::from_le_bytes(session_id_bytes)))
    }
}

/// A subscription to an event.
///
/// Subscriptions have data related to the component the subscriber wishes to
/// subscribe to, the component targeted by the event (`contracts`,
/// `transactions`, etc...) and an optional entity within the component that
/// the event targets.
#[derive(Debug, Clone, PartialEq, Eq, Hash, Deserialize, Serialize)]
pub struct RuesEventUri {
    pub component: String,
    pub entity: Option<String>,
    pub topic: String,
}

pub const RUES_LOCATION_PREFIX: &str = "/on";

impl Display for RuesEventUri {
    fn fmt(&self, f: &mut Formatter<'_>) -> std::fmt::Result {
        let component = &self.component;
        let entity = self
            .entity
            .as_ref()
            .map(|e| format!(":{e}"))
            .unwrap_or_default();
        let topic = &self.topic;

        write!(f, "{RUES_LOCATION_PREFIX}/{component}{entity}/{topic}")
    }
}

impl RuesEventUri {
    pub fn inner(&self) -> (&str, Option<&String>, &str) {
        (
            self.component.as_ref(),
            self.entity.as_ref(),
            self.topic.as_ref(),
        )
    }

    pub fn parse_from_path(path: &str) -> Option<Self> {
        if !path.starts_with(RUES_LOCATION_PREFIX) {
            return None;
        }
        // Skip '/on' since we already know its present
        let path = &path[RUES_LOCATION_PREFIX.len()..];

        let mut path_split = path.split('/');

        // Skip first '/'
        path_split.next()?;

        // If the segment contains a `:`, we split the string in two after the
        // first one - meaning entities with `:` are still possible.
        // If the segment doesn't contain a `:` then the segment is just a
        // component.
        let (component, entity) =
            path_split
                .next()
                .map(|segment| match segment.split_once(':') {
                    Some((component, entity)) => (component, Some(entity)),
                    None => (segment, None),
                })?;

        let component = component.to_string().to_lowercase();
        let entity = entity.map(ToString::to_string);
        let topic = path_split.next()?.to_string().to_lowercase();

        Some(Self {
            component,
            entity,
            topic,
        })
    }

    pub fn matches(&self, event: &RuesEvent) -> bool {
        let event = &event.uri;
        if self.component != event.component {
            return false;
        }

        if self.entity.is_some() && self.entity != event.entity {
            return false;
        }

        if self.topic != event.topic {
            return false;
        }
        true
    }
}

/// A RUES event
#[derive(Debug, Clone, Eq, PartialEq)]
pub struct RuesEvent {
    pub uri: RuesEventUri,
    pub headers: serde_json::Map<String, serde_json::Value>,
    pub data: DataType,
}

/// A RUES Dispatch request event
#[derive(Debug)]
pub struct RuesDispatchEvent {
    pub uri: RuesEventUri,
    pub headers: serde_json::Map<String, serde_json::Value>,
    pub data: RequestData,
}

impl RuesDispatchEvent {
    pub fn x_headers(&self) -> serde_json::Map<String, serde_json::Value> {
        let mut h = self.headers.clone();
        h.retain(|k, _| k.to_lowercase().starts_with("x-"));
        h
    }

    pub fn header(&self, name: &str) -> Option<&serde_json::Value> {
        self.headers
            .iter()
            .find_map(|(k, v)| k.eq_ignore_ascii_case(name).then_some(v))
    }

    pub fn check_rusk_version(&self) -> anyhow::Result<()> {
        if let Some(v) = self.header(RUSK_VERSION_HEADER) {
            let req = match v.as_str() {
                Some(v) => VersionReq::from_str(v),
                None => VersionReq::from_str(&v.to_string()),
            }?;

            let current = Version::from_str(&crate::VERSION)?;
            if !req.matches(&current) {
                return Err(anyhow::anyhow!(
                    "Mismatched rusk version: requested {req} - current {current}",
                ));
            }
        }
        Ok(())
    }

    pub fn is_binary(&self) -> bool {
        self.headers
            .get(CONTENT_TYPE)
            .and_then(|h| h.as_str())
            .map(|v| v.eq_ignore_ascii_case(CONTENT_TYPE_BINARY))
            .unwrap_or_default()
    }
    pub async fn from_request(req: Request<Incoming>) -> anyhow::Result<Self> {
        let (parts, body) = req.into_parts();

        let uri = RuesEventUri::parse_from_path(parts.uri.path())
            .ok_or(anyhow::anyhow!("Invalid URL path"))?;

        let headers = parts
            .headers
            .iter()
            .map(|(k, v)| {
                let v = if v.is_empty() {
                    serde_json::Value::Null
                } else {
                    serde_json::from_slice::<serde_json::Value>(v.as_bytes())
                        .unwrap_or(serde_json::Value::String(
                            v.to_str().unwrap().to_string(),
                        ))
                };
                (k.to_string().to_lowercase(), v)
            })
            .collect();

        // HTTP REQUEST
        let content_type = parts
            .headers
            .get(CONTENT_TYPE)
            .and_then(|h| h.to_str().ok())
            .unwrap_or_default();

        let bytes = body.collect().await?.to_bytes().to_vec();
        let data = match content_type {
            CONTENT_TYPE_BINARY => bytes.into(),
            _ => {
                let text = String::from_utf8(bytes)
                    .map_err(|e| anyhow::anyhow!("Invalid utf8"))?;
                if let Some(hex) = text.strip_prefix("0x") {
                    if let Ok(bytes) = hex::decode(hex) {
                        bytes.into()
                    } else {
                        text.into()
                    }
                } else {
                    text.into()
                }
            }
        };

        let ret = RuesDispatchEvent { headers, data, uri };

        Ok(ret)
    }
}

impl RuesEvent {
    pub fn add_header<K: Into<String>, V: Into<serde_json::Value>>(
        &mut self,
        key: K,
        value: V,
    ) {
        self.headers.insert(key.into(), value.into());
    }

    /// Serialize the event into a vector of bytes.
    pub fn to_bytes(&self) -> Vec<u8> {
        let headers_bytes = serde_json::to_vec(&self.headers)
            .expect("Serializing JSON should succeed");

        let headers_len = headers_bytes.len() as u32;
        let headers_len_bytes = headers_len.to_le_bytes();

        let data_bytes = self.data.to_bytes();

        let len =
            headers_len_bytes.len() + headers_bytes.len() + data_bytes.len();
        let mut bytes = Vec::with_capacity(len);

        bytes.extend(headers_len_bytes);
        bytes.extend(headers_bytes);
        bytes.extend(data_bytes);

        bytes
    }
}

<<<<<<< HEAD
#[cfg(feature = "node")]
impl From<node_data::events::contract::ContractTxEvent> for RuesEvent {
    fn from(tx_event: node_data::events::contract::ContractTxEvent) -> Self {
=======
#[cfg(feature = "chain")]
impl From<crate::node::ContractTxEvent> for RuesEvent {
    fn from(tx_event: crate::node::ContractTxEvent) -> Self {
>>>>>>> 0cabb6f1
        let mut headers = serde_json::Map::new();
        if let Some(origin) = tx_event.origin {
            headers.insert("Rusk-Origin".into(), hex::encode(origin).into());
        }
        let event = tx_event.event;
        Self {
            uri: RuesEventUri {
                component: "contracts".into(),
                entity: Some(hex::encode(event.target.0)),
                topic: event.topic,
            },
            data: event.data.into(),
            headers,
        }
    }
}

#[cfg(feature = "chain")]
impl From<node_data::events::Event> for RuesEvent {
    fn from(value: node_data::events::Event) -> Self {
        let data = value.data.map_or(DataType::None, DataType::Json);

        Self {
            uri: RuesEventUri {
                component: value.component.into(),
                entity: Some(value.entity),
                topic: value.topic.into(),
            },
            data,
            headers: Default::default(),
        }
    }
}

#[cfg(test)]
mod tests {

    use super::*;

    #[test]
    fn event() {
        let data =
            "120000006c65617665735f66726f6d5f6865696768740000000000000000";
        let data = hex::decode(data).unwrap();
        let event = Event::parse(&data).unwrap();
    }
}<|MERGE_RESOLUTION|>--- conflicted
+++ resolved
@@ -920,15 +920,9 @@
     }
 }
 
-<<<<<<< HEAD
-#[cfg(feature = "node")]
+#[cfg(feature = "chain")]
 impl From<node_data::events::contract::ContractTxEvent> for RuesEvent {
     fn from(tx_event: node_data::events::contract::ContractTxEvent) -> Self {
-=======
-#[cfg(feature = "chain")]
-impl From<crate::node::ContractTxEvent> for RuesEvent {
-    fn from(tx_event: crate::node::ContractTxEvent) -> Self {
->>>>>>> 0cabb6f1
         let mut headers = serde_json::Map::new();
         if let Some(origin) = tx_event.origin {
             headers.insert("Rusk-Origin".into(), hex::encode(origin).into());
