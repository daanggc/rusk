--- conflicted
+++ resolved
@@ -19,16 +19,10 @@
 use dusk_bls12_381::BlsScalar;
 use dusk_bls12_381_sign::PublicKey as BlsPublicKey;
 use dusk_pki::PublicKey;
-<<<<<<< HEAD
-use dusk_poseidon::tree::PoseidonBranch;
 use node_data::ledger::{SpentTransaction, Transaction};
-=======
-use dusk_plonk::prelude::PublicParameters;
-use once_cell::sync::Lazy;
->>>>>>> bcfab94f
 use parking_lot::{Mutex, MutexGuard};
 use phoenix_core::transaction::{StakeData, TreeLeaf, TRANSFER_TREE_DEPTH};
-use phoenix_core::Message;
+use phoenix_core::{Message, Transaction as PhoenixTransaction};
 use poseidon_merkle::Opening as PoseidonOpening;
 use rkyv::validation::validators::DefaultValidator;
 use rkyv::{Archive, Deserialize, Infallible, Serialize};
@@ -114,47 +108,8 @@
 
         let mut dusk_spent = 0;
 
-<<<<<<< HEAD
-        let mut nullifiers = BTreeSet::new();
-
-        // Here we discard transactions that:
-        // - Use nullifiers that are already use by previous TXs
-        // - Fail for any reason other than out of gas due to hitting the block
-        //   gas limit
-        'tx_loop: for unspent_tx in txs {
-            // let unspent_tx = tx;
+        for unspent_tx in txs {
             let tx = unspent_tx.inner.clone();
-            for nullifier in &tx.nullifiers {
-                if !nullifiers.insert(*nullifier) {
-                    discarded_txs.push(unspent_tx);
-                    continue 'tx_loop;
-                }
-            }
-
-            // The gas limit set for a transaction is either the limit it sets,
-            // or the gas left in the block, whichever is smallest.
-            let gas_limit = cmp::min(tx.fee.gas_limit, block_gas_left);
-            session.set_point_limit(gas_limit);
-
-            let (gas_spent, call_result): (
-                u64,
-                Option<Result<RawResult, ContractError>>,
-            ) = match session.call(TRANSFER_CONTRACT, "execute", &tx) {
-                Ok(call_result) => call_result,
-                Err(err) => match err {
-                    piecrust::Error::OutOfPoints => {
-                        // If the transaction would have been out of points
-                        // with its own gas limit, it is invalid and should
-                        // be discarded.
-                        if gas_limit == tx.fee.gas_limit {
-                            discarded_txs.push(unspent_tx);
-                        }
-                        continue;
-                    }
-                    _ => {
-                        discarded_txs.push(unspent_tx);
-=======
-        for tx in txs {
             let (call_result, gas_spent) = match execute(
                 &mut session,
                 &tx,
@@ -165,7 +120,7 @@
                 Err(err) => match err {
                     // An unspendable transaction should be discarded
                     TxError::Unspendable(_) => {
-                        discarded_txs.push(tx);
+                        discarded_txs.push(unspent_tx);
                         continue;
                     }
                     // This transaction was given its own gas limit, so it
@@ -193,7 +148,7 @@
                         for spent_tx in &spent_txs {
                             let gas_spent = execute(
                                     &mut session,
-                                    &spent_tx.0,
+                                    &spent_tx.inner.inner,
                                     block_gas_left,
                                 )
                                 .map(|(_, gas_spent)| gas_spent)
@@ -207,7 +162,6 @@
                             block_gas_left -= gas_spent;
                         }
 
->>>>>>> bcfab94f
                         continue;
                     }
                 },
@@ -216,18 +170,12 @@
             block_gas_left -= gas_spent;
             dusk_spent += gas_spent * tx.fee.gas_price;
 
-<<<<<<< HEAD
             spent_txs.push(SpentTransaction {
                 inner: unspent_tx.clone(),
                 gas_spent,
 
-                err: call_result
-                    .and_then(|result| result.err())
-                    .map(|e| format!("{e:?}")),
+                err: call_result.map(|e| format!("{e:?}")),
             });
-=======
-            spent_txs.push(SpentTransaction(tx, gas_spent, call_result));
->>>>>>> bcfab94f
 
             // No need to keep executing if there is no gas left in the
             // block
@@ -572,28 +520,10 @@
     let mut spent_txs = Vec::with_capacity(txs.len());
     let mut dusk_spent = 0;
 
-<<<<<<< HEAD
-    let mut nullifiers = BTreeSet::new();
-
     for unspent_tx in txs {
-        let tx = unspent_tx.inner.clone();
-        for input in &tx.nullifiers {
-            if !nullifiers.insert(*input) {
-                return Err(Error::RepeatingNullifiers(vec![*input]));
-            }
-        }
-
-        let gas_limit = cmp::min(tx.fee.gas_limit, block_gas_left);
-        session.set_point_limit(gas_limit);
-
-        let (gas_spent, call_result): (
-            u64,
-            Option<Result<RawResult, ContractError>>,
-        ) = session.call(TRANSFER_CONTRACT, "execute", &tx)?;
-=======
-    for tx in txs {
+        let tx = &unspent_tx.inner;
         let (call_result, gas_spent) =
-            match execute(session, &tx, block_gas_left) {
+            match execute(session, tx, block_gas_left) {
                 // We're currently ignoring the result of a call.
                 Ok((_ret, gas_spent)) => (None, gas_spent),
                 Err(err) => match err {
@@ -607,25 +537,18 @@
                     }
                 },
             };
->>>>>>> bcfab94f
 
         dusk_spent += gas_spent * tx.fee.gas_price;
         block_gas_left = block_gas_left
             .checked_sub(gas_spent)
             .ok_or(Error::OutOfGas)?;
 
-<<<<<<< HEAD
         spent_txs.push(SpentTransaction {
             inner: unspent_tx.clone(),
             gas_spent,
 
-            err: call_result
-                .and_then(|result| result.err())
-                .map(|e| format!("{e:?}")),
+            err: call_result.map(|e| format!("{e:?}")),
         });
-=======
-        spent_txs.push(SpentTransaction(tx, gas_spent, call_result));
->>>>>>> bcfab94f
     }
 
     reward_and_update_root(session, block_height, dusk_spent, generator)?;
@@ -667,7 +590,7 @@
 ///    a transaction of its type.
 fn execute(
     session: &mut Session,
-    tx: &Transaction,
+    tx: &PhoenixTransaction,
     block_gas_left: u64,
 ) -> Result<(Vec<u8>, u64), TxError> {
     let gas_for_spend = spent_gas_per_input(tx.nullifiers.len());
@@ -779,13 +702,9 @@
 
     session.set_point_limit(u64::MAX);
 
-<<<<<<< HEAD
+    session.call(STAKE_CONTRACT, "reward", &(*DUSK_KEY, dusk_value))?;
     session.call(STAKE_CONTRACT, "reward", &(*generator, generator_value))?;
-=======
-    session.call(STAKE_CONTRACT, "reward", &(*DUSK_KEY, dusk_value))?;
-    session.call(STAKE_CONTRACT, "reward", &(generator, generator_value))?;
     session.call(TRANSFER_CONTRACT, "update_root", &())?;
->>>>>>> bcfab94f
 
     Ok(())
 }
@@ -821,7 +740,7 @@
 fn circuit_from_numbers(
     num_inputs: usize,
     num_outputs: usize,
-) -> Option<ExecuteCircuit> {
+) -> Option<ExecuteCircuit<(), TRANSFER_TREE_DEPTH, A>> {
     use ExecuteCircuit::*;
 
     match num_inputs {
