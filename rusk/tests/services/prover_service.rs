--- conflicted
+++ resolved
@@ -4,31 +4,12 @@
 //
 // Copyright (c) DUSK NETWORK. All rights reserved.
 
-<<<<<<< HEAD
-use super::TestContext;
-
-use std::sync::Mutex;
-
-=======
 use crate::common::setup;
->>>>>>> 2785a84c
 use dusk_pki::{PublicKey, PublicSpendKey, ViewKey};
 use dusk_plonk::prelude::*;
 use dusk_poseidon::tree::PoseidonBranch;
 use dusk_schnorr::Signature;
 use dusk_wallet_core::{
-<<<<<<< HEAD
-    ProverClient, StateClient, Store, UnprovenTransaction, Wallet,
-    POSEIDON_TREE_DEPTH,
-};
-use phoenix_core::{Crossover, Fee, Note, NoteType};
-use rand::{CryptoRng, RngCore};
-use rusk::services::rusk_proto::prover_client::ProverClient as ProverGrpcClient;
-use rusk::services::rusk_proto::ExecuteProverRequest;
-use test_context::test_context;
-use tokio::runtime::Handle;
-use tokio::task::block_in_place;
-=======
     ProverClient as WalletProverClient, StateClient, Store,
     UnprovenTransaction, Wallet, POSEIDON_TREE_DEPTH,
 };
@@ -37,7 +18,9 @@
 use rand::{CryptoRng, RngCore};
 use rusk::services::prover::{ProverServer, RuskProver};
 use rusk::services::rusk_proto::prover_client::ProverClient;
->>>>>>> 2785a84c
+use rusk::services::rusk_proto::ExecuteProverRequest;
+use tokio::runtime::Handle;
+use tokio::task::block_in_place;
 use tonic::transport::Channel;
 use tonic::transport::Server;
 
@@ -48,13 +31,9 @@
 /// The number of notes available is determined by `note_values`.
 fn mock_wallet<Rng: RngCore + CryptoRng>(
     rng: &mut Rng,
-    client: ProverGrpcClient<Channel>,
+    client: ProverClient<Channel>,
     note_values: &[u64],
-<<<<<<< HEAD
-) -> Wallet<TestStore, TestStateClient, TestProverClient> {
-=======
 ) -> Wallet<TestStore, TestStateClient, TestWalletProverClient> {
->>>>>>> 2785a84c
     let store = TestStore::new(rng);
     let psk = store.retrieve_ssk(0).unwrap().public_spend_key();
 
@@ -62,17 +41,10 @@
     let anchor = BlsScalar::random(rng);
     let opening = Default::default();
 
-<<<<<<< HEAD
-    let state = TestStateClient::new(notes, anchor, opening);
-    let prover = TestProverClient::new(client);
-
-    Wallet::new(store, state, prover)
-=======
     let node = TestWalletProverClient::new(client);
     let state = TestStateClient::new(notes, anchor, opening);
 
     Wallet::new(store, state, node)
->>>>>>> 2785a84c
 }
 
 /// Returns obfuscated notes with the given value.
@@ -114,17 +86,14 @@
 }
 
 #[derive(Debug)]
-<<<<<<< HEAD
-struct TestStateClient {
-=======
 struct TestWalletProverClient {
-    _client: Mutex<ProverClient<Channel>>,
+    client: Mutex<ProverClient<Channel>>,
 }
 
 impl TestWalletProverClient {
     fn new(client: ProverClient<Channel>) -> Self {
         Self {
-            _client: Mutex::new(client),
+            client: Mutex::new(client),
         }
     }
 }
@@ -135,9 +104,21 @@
     /// Requests that a node prove the given transaction and later propagates it
     fn compute_proof_and_propagate(
         &self,
-        _utx: &UnprovenTransaction,
+        utx: &UnprovenTransaction,
     ) -> Result<(), Self::Error> {
-        unimplemented!();
+        let utx = utx.to_var_bytes();
+        let request = tonic::Request::new(ExecuteProverRequest { utx });
+
+        let mut prover = self.client.lock();
+        block_in_place(move || {
+            Handle::current()
+                .block_on(async move { prover.prove_execute(request).await })
+            // FIX_ME: Include network propagation test as soon as
+            // NetworkService is included in tests
+        })
+        .expect("successful call");
+
+        Ok(())
     }
 
     /// Requests an STCT proof.
@@ -167,28 +148,11 @@
 /// An in-memory seed store.
 #[derive(Debug)]
 pub struct TestStateClient {
->>>>>>> 2785a84c
     notes: Vec<Note>,
     anchor: BlsScalar,
     opening: PoseidonBranch<POSEIDON_TREE_DEPTH>,
 }
 
-<<<<<<< HEAD
-#[derive(Debug)]
-struct TestProverClient {
-    client: Mutex<ProverGrpcClient<Channel>>,
-}
-
-impl TestProverClient {
-    fn new(client: ProverGrpcClient<Channel>) -> Self {
-        Self {
-            client: Mutex::new(client),
-        }
-    }
-}
-
-=======
->>>>>>> 2785a84c
 impl TestStateClient {
     fn new(
         notes: Vec<Note>,
@@ -226,52 +190,7 @@
     }
 
     fn fetch_stake(&self, _pk: &PublicKey) -> Result<(u64, u32), Self::Error> {
-<<<<<<< HEAD
-        Ok((100, 200))
-    }
-}
-
-impl ProverClient for TestProverClient {
-    type Error = ();
-
-    fn compute_proof_and_propagate(
-        &self,
-        utx: &UnprovenTransaction,
-    ) -> Result<(), Self::Error> {
-        let utx = utx.to_bytes().expect("transaction to serialize correctly");
-        let request = tonic::Request::new(ExecuteProverRequest { utx });
-
-        let mut prover = self.client.lock().expect("unlock to be successful");
-        block_in_place(move || {
-            Handle::current()
-                .block_on(async move { prover.prove_execute(request).await })
-        })
-        .expect("successful call");
-
-        Ok(())
-    }
-    fn request_stct_proof(
-        &self,
-        _fee: &Fee,
-        _crossover: &Crossover,
-        _value: u64,
-        _blinder: JubJubScalar,
-        _address: BlsScalar,
-        _signature: Signature,
-    ) -> Result<Proof, Self::Error> {
-        Ok(Proof::default())
-    }
-
-    fn request_wfct_proof(
-        &self,
-        _commitment: JubJubAffine,
-        _value: u64,
-        _blinder: JubJubScalar,
-    ) -> Result<Proof, Self::Error> {
-        Ok(Proof::default())
-=======
         unimplemented!();
->>>>>>> 2785a84c
     }
 }
 
@@ -288,11 +207,7 @@
     });
 
     let mut rng = rand::thread_rng();
-<<<<<<< HEAD
-    let client = ProverGrpcClient::new(ctx.channel.clone());
-=======
     let client = ProverClient::new(channel);
->>>>>>> 2785a84c
 
     let wallet = mock_wallet(&mut rng, client, &[5000, 2500, 2500]);
 
