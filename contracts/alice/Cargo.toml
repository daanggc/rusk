[package]
name = "alice"
version = "0.3.0"
edition = "2021"
resolver = "2"

[lib]
crate-type = ["cdylib", "rlib"]

[dependencies]
<<<<<<< HEAD
phoenix-core = { version = "0.18", default-features = false, features = ["rkyv-impl", "alloc"] }
rusk-abi = { version = "0.9.0-piecrust.0.6", path = "../../rusk-abi" }
dusk-pki = { version = "0.11", default-features = false, features = ["rkyv-impl"] }
=======
phoenix-core = { version = "0.20.0-rc.0", default-features = false, features = ["rkyv-impl", "alloc"] }
rusk-abi = { version = "0.8.0-alpha", path = "../../rusk-abi", features = ["dlmalloc"] }
dusk-pki = { version = "0.12", default-features = false, features = ["rkyv-impl"] }

[dev-dependencies]
piecrust = "0.5"
>>>>>>> a2e1169a
<|MERGE_RESOLUTION|>--- conflicted
+++ resolved
@@ -8,15 +8,6 @@
 crate-type = ["cdylib", "rlib"]
 
 [dependencies]
-<<<<<<< HEAD
-phoenix-core = { version = "0.18", default-features = false, features = ["rkyv-impl", "alloc"] }
-rusk-abi = { version = "0.9.0-piecrust.0.6", path = "../../rusk-abi" }
-dusk-pki = { version = "0.11", default-features = false, features = ["rkyv-impl"] }
-=======
 phoenix-core = { version = "0.20.0-rc.0", default-features = false, features = ["rkyv-impl", "alloc"] }
-rusk-abi = { version = "0.8.0-alpha", path = "../../rusk-abi", features = ["dlmalloc"] }
-dusk-pki = { version = "0.12", default-features = false, features = ["rkyv-impl"] }
-
-[dev-dependencies]
-piecrust = "0.5"
->>>>>>> a2e1169a
+rusk-abi = { version = "0.9.0-piecrust.0.6", path = "../../rusk-abi", features = ["dlmalloc"] }
+dusk-pki = { version = "0.12", default-features = false, features = ["rkyv-impl"] }