<<<<<<< HEAD
SUBDIRS := stake-types transfer-types alice bob charlie transfer stake governance license
=======
SUBDIRS := alice bob charlie license transfer stake host_fn
>>>>>>> d4cfe745

all: $(SUBDIRS) ## Build all the contracts

help: ## Display this help screen
	@grep -h \
		-E '^[a-zA-Z_-]+:.*?## .*$$' $(MAKEFILE_LIST) | \
		awk 'BEGIN {FS = ":.*?## "}; {printf "\033[36m%-30s\033[0m %s\n", $$1, $$2}'

test: $(SUBDIRS) ## Run all the tests in the subfolder

wasm: $(SUBDIRS) ## Generate the WASM for all the contracts

clippy: $(SUBDIRS) ## Run clippy

$(SUBDIRS):
	$(MAKE) -C $@ $(MAKECMDGOALS)

.PHONY: all test help $(SUBDIRS)<|MERGE_RESOLUTION|>--- conflicted
+++ resolved
@@ -1,8 +1,4 @@
-<<<<<<< HEAD
-SUBDIRS := stake-types transfer-types alice bob charlie transfer stake governance license
-=======
 SUBDIRS := alice bob charlie license transfer stake host_fn
->>>>>>> d4cfe745
 
 all: $(SUBDIRS) ## Build all the contracts
 
